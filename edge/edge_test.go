// Copyright 2023 - MinIO, Inc. All rights reserved.
// Use of this source code is governed by the AGPLv3
// license that can be found in the LICENSE file.

package edge_test

import (
	"bytes"
	"context"
	"errors"
	"fmt"
	"math/rand"
	"os"
	"os/signal"
	"strings"
	"testing"

	"github.com/minio/kes-go"
	"github.com/minio/kes/kv"
)

type SetupFunc func(context.Context, kv.Store[string, []byte], string) error

const ranStringLength = 8

var createTests = []struct {
	Args       map[string][]byte
	Setup      SetupFunc
	ShouldFail bool
}{
	{ // 0
		Args: map[string][]byte{"edge-test": []byte("edge-test-value")},
	},
	{ // 1
		Args: map[string][]byte{"edge-test": []byte("edge-test-value")},
		Setup: func(ctx context.Context, s kv.Store[string, []byte], suffix string) error {
			return s.Create(ctx, "edge-test-"+suffix, []byte("t"))
		},
		ShouldFail: true,
	},
}

func testCreate(ctx context.Context, store kv.Store[string, []byte], t *testing.T, seed string) {
	defer clean(ctx, store, t, seed)
	for i, test := range createTests {
		if test.Setup != nil {
<<<<<<< HEAD
			if err := test.Setup(ctx, store); err != nil {
				if !test.ShouldFail {
					t.Fatalf("Test %d: failed to setup: %v", i, err)
				} else {
					return
				}
=======
			if err := test.Setup(ctx, store, fmt.Sprintf("%s-%d", seed, i)); err != nil {
				t.Fatalf("Test %d: failed to setup: %v", i, err)
>>>>>>> 01358dd4
			}
		}

		for key, value := range test.Args {
			secretKet := fmt.Sprintf("%s-%s-%d", key, seed, i)
			err := store.Create(ctx, secretKet, value)
			if err != nil && !test.ShouldFail {
				t.Errorf("Test %d: failed to create key '%s': %v", i, secretKet, err)
			}
			if err == nil && test.ShouldFail {
				t.Errorf("Test %d: creating key '%s' should have failed: %v", i, secretKet, err)
			}
		}
	}
}

var setTests = []struct {
	Args       map[string][]byte
	Setup      SetupFunc
	ShouldFail bool
}{
	{ // 0
		Args: map[string][]byte{"edge-test": []byte("edge-test-value")},
	},
	{ // 1
		Args: map[string][]byte{"edge-test": []byte("edge-test-value")},
		Setup: func(ctx context.Context, s kv.Store[string, []byte], sufffix string) error {
			return s.Create(ctx, "edge-test-"+sufffix, []byte("t"))
		},
		ShouldFail: true,
	},
}

func testSet(ctx context.Context, store kv.Store[string, []byte], t *testing.T, seed string) {
	defer clean(ctx, store, t, seed)
	for i, test := range setTests {
		if test.Setup != nil {
<<<<<<< HEAD
			if err := test.Setup(ctx, store); err != nil {
				if !test.ShouldFail {
					t.Fatalf("Test %d: failed to setup: %v", i, err)
				} else {
					return
				}
=======
			if err := test.Setup(ctx, store, fmt.Sprintf("%s-%d", seed, i)); err != nil {
				t.Fatalf("Test %d: failed to setup: %v", i, err)
>>>>>>> 01358dd4
			}
		}

		for key, value := range test.Args {
			secretKet := fmt.Sprintf("%s-%s-%d", key, seed, i)
			err := store.Create(ctx, secretKet, value)
			if err != nil && !test.ShouldFail {
				t.Errorf("Test %d: failed to set key '%s': %v", i, secretKet, err)
			}
			if err == nil && test.ShouldFail {
				t.Errorf("Test %d: setting key '%s' should have failed: %v", i, secretKet, err)
			}
		}
	}
}

var getTests = []struct {
	Args       map[string][]byte
	Setup      SetupFunc
	ShouldFail bool
}{
	{ // 0
		Args: map[string][]byte{"edge-test": []byte("edge-test-value")},
		Setup: func(ctx context.Context, s kv.Store[string, []byte], suffix string) error {
			return s.Create(ctx, "edge-test-"+suffix, []byte("edge-test-value"))
		},
	},
	{ // 1
		Args:       map[string][]byte{"edge-test": []byte("edge-test-value")},
		ShouldFail: true,
	},
	{ // 1
		Args: map[string][]byte{"edge-test": []byte("edge-test-value")},
		Setup: func(ctx context.Context, s kv.Store[string, []byte], suffix string) error {
			return s.Create(ctx, "edge-test-"+suffix, []byte("edge-test-value2"))
		},
		ShouldFail: true,
	},
}

func testGet(ctx context.Context, store kv.Store[string, []byte], t *testing.T, seed string) {
	defer clean(ctx, store, t, seed)
	for i, test := range getTests {
		if test.Setup != nil {
			if err := test.Setup(ctx, store, fmt.Sprintf("%s-%d", seed, i)); err != nil {
				t.Fatalf("Test %d: failed to setup: %v", i, err)
			}
		}

		for key, value := range test.Args {
			secretKet := fmt.Sprintf("%s-%s-%d", key, seed, i)
			v, err := store.Get(ctx, secretKet)
			if !test.ShouldFail {
				if err != nil {
					t.Errorf("Test %d: failed to get key '%s': %v", i, secretKet, err)
				}
				if !bytes.Equal(v, value) {
					t.Errorf("Test %d: failed to get key: got '%s' - want '%s'", i, string(v), string(value))
				}
			}
			if test.ShouldFail && err == nil && bytes.Equal(v, value) {
				t.Errorf("Test %d: getting key '%s' should have failed: %v", i, secretKet, err)
			}
		}
	}
}

func testStatus(ctx context.Context, store kv.Store[string, []byte], t *testing.T) {
	if _, err := store.Status(ctx); err != nil {
		t.Fatalf("Failed to fetch status: %v", err)
	}
}

var osCtx, _ = signal.NotifyContext(context.Background(), os.Interrupt, os.Kill)

func testingContext(t *testing.T) (context.Context, context.CancelFunc) {
	d, ok := t.Deadline()
	if !ok {
		return osCtx, func() {}
	}
	return context.WithDeadline(osCtx, d)
}

func clean(ctx context.Context, store kv.Store[string, []byte], t *testing.T, seed string) {
	iter, err := store.List(ctx)
	if err != nil {
		t.Fatalf("Cleanup: failed to list keys: %v", err)
	}
	defer iter.Close()

	var names []string
	for next, ok := iter.Next(); ok; next, ok = iter.Next() {
		names = append(names, next)
	}
	for _, name := range names {
		if strings.HasPrefix(name, fmt.Sprintf("edge-test-%s", seed)) {
			if err = store.Delete(ctx, name); err != nil && !errors.Is(err, kes.ErrKeyNotFound) {
				t.Errorf("Cleanup: failed to delete '%s': %v", name, err)
			}
		}
	}
}

const letters = "abcdefghijklmnopqrstuvwxyzABCDEFGHIJKLMNOPQRSTUVWXYZ"

func RandString(n int) string {
	b := make([]byte, n)
	for i := range b {
		b[i] = letters[rand.Intn(len(letters))]
	}
	return string(b)
}<|MERGE_RESOLUTION|>--- conflicted
+++ resolved
@@ -44,17 +44,8 @@
 	defer clean(ctx, store, t, seed)
 	for i, test := range createTests {
 		if test.Setup != nil {
-<<<<<<< HEAD
-			if err := test.Setup(ctx, store); err != nil {
-				if !test.ShouldFail {
-					t.Fatalf("Test %d: failed to setup: %v", i, err)
-				} else {
-					return
-				}
-=======
 			if err := test.Setup(ctx, store, fmt.Sprintf("%s-%d", seed, i)); err != nil {
 				t.Fatalf("Test %d: failed to setup: %v", i, err)
->>>>>>> 01358dd4
 			}
 		}
 
@@ -92,17 +83,8 @@
 	defer clean(ctx, store, t, seed)
 	for i, test := range setTests {
 		if test.Setup != nil {
-<<<<<<< HEAD
-			if err := test.Setup(ctx, store); err != nil {
-				if !test.ShouldFail {
-					t.Fatalf("Test %d: failed to setup: %v", i, err)
-				} else {
-					return
-				}
-=======
 			if err := test.Setup(ctx, store, fmt.Sprintf("%s-%d", seed, i)); err != nil {
 				t.Fatalf("Test %d: failed to setup: %v", i, err)
->>>>>>> 01358dd4
 			}
 		}
 
